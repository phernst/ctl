--- conflicted
+++ resolved
@@ -1,265 +1,250 @@
-#ifndef ABSTRACTDATAMODEL_H
-#define ABSTRACTDATAMODEL_H
-
-#include "io/serializationinterface.h"
-#include <QDebug>
-#include <memory>
-
-/*
- * NOTE: This is header only.
- */
-
-namespace CTL {
-
-/*!
- * \class AbstractDataModel
- * \brief The AbstractDataModel class is the base class for basic data models.
- *
- * Sub-classes must implement the method to sample a value at a given position (valueAt()).
- *
- * Parameters can be set by passing a QVariant that contains all necessary information.
- * Re-implement the setParameter() method to parse the QVariant into your required format within
- * sub-classes of AbstractDataModel.
- */
-
-/*!
- * \class AbstractIntegrableDataModel
- * \brief The AbstractIntegrableDataModel class is the base class for data models that provide a
- * means to integrate the contained data.
- *
- * Sub-classes must implement the method to sample a value at a given position (valueAt()) and a
- * method that computes the integral of the data over a given interval (binIntegral()).
- *
- * Parameters can be set by passing a QVariant that contains all necessary information.
- * Re-implement the setParameter() method to parse the QVariant into your required format within
- * sub-classes of AbstractIntegrableDataModel.
- */
-
-/*!
- * \class DataModelPtr
- * \brief Helper class to provide unique_ptr like behavior for subclasses of AbstractDataModel with
- * option to copy by means of deep copying (provided by clone()).
- */
-
-class AbstractDataModel : public SerializationInterface
-{
-    CTL_TYPE_ID(0)
-
-    // abstract interface
-    public:virtual float valueAt(float position) const = 0;
-    public:virtual AbstractDataModel* clone() const = 0;
-
-public:
-    virtual ~AbstractDataModel() = default;
-
-    virtual bool isIntegrable() const final;
-    virtual QVariant parameter() const;
-    virtual void setParameter(const QVariant& parameter);
-
-    void fromVariant(const QVariant& variant) override;
-    QVariant toVariant() const override;
-};
-
-class AbstractIntegrableDataModel : public AbstractDataModel
-{   
-    // abstract interface
-    public:virtual float binIntegral(float position, float binWidth) const = 0;
-};
-
-struct DataModelPtr
-{
-    DataModelPtr(std::unique_ptr<AbstractDataModel> model = nullptr);
-    DataModelPtr(const DataModelPtr& other);
-    DataModelPtr(DataModelPtr&& other) = default;
-    DataModelPtr& operator=(const DataModelPtr& other);
-    DataModelPtr& operator=(DataModelPtr&& other) = default;
-
-    AbstractDataModel* operator->() const;
-    AbstractDataModel& operator*() const;
-
-    AbstractDataModel* get() const;
-    void reset(AbstractDataModel* model = nullptr);
-
-    std::unique_ptr<AbstractDataModel> ptr;
-};
-
-// factory function `makeDataModel`
-template <typename ModelType, typename... ConstructorArguments>
-auto makeDataModel(ConstructorArguments&&... arguments) ->
-    typename std::enable_if<std::is_convertible<ModelType*, AbstractDataModel*>::value,
-                            std::unique_ptr<ModelType>>::type
-{
-    return std::unique_ptr<ModelType>(
-        new ModelType(std::forward<ConstructorArguments>(arguments)...));
-}
-
-/*!
- * \fn float AbstractDataModel::valueAt(float position) const
- *
- * Returns the value sampled from the model at the given \a position.
- */
-
-/*!
- * \fn AbstractDataModel* AbstractDataModel::clone() const
- *
- * Creates a copy of this instance and returns a base class pointer to the new object.
- */
-
-/*!
- * \fn int AbstractDataModel::type() const
- *
- * Returns the type id of this instance.
- */
-
-/*!
- * \fn QVariant AbstractDataModel::toVariant() const
- *
- * Encodes all information required to describe this instance into a QVariant.
-
- * Required to provide de-/serialization functionality.
- */
-
-/*!
- * \fn void AbstractDataModel::fromVariant(const QVariant& variant)
- *
- * Decodes all information required to describe this instance from \a variant.
- * Required to provide de-/serialization functionality.
- */
-
-/*!
- * \fn QVariant AbstractDataModel::parameter() const
- *
- * Returns the parameters of this instance as a QVariant.
- *
- * Re-implement this method within your sub-class such that it encapsulates all necessary
- * information into a QVariant.
- */
-
-/*!
- * \fn void AbstractDataModel::setParameter(const QVariant& parameter)
- *
- * Passes \a parameter to this instance.
- *
- * Encapsulate all necessary information into the passed QVariant and re-implement this method
- * within your sub-class to parse it into your required format.
- */
-
-/*!
- * \fn bool AbstractDataModel::isIntegrable() const
- *
- * Returns true if this instance allows integration of data (i.e. it provides the binIntegral()
- * method).
- *
- * Same as dynamic_cast<const AbstractIntegrableDataModel*>(this).
- */
-
-/*!
- * \fn float AbstractIntegrableDataModel::binIntegral(float position, float binWidth) const
- *
- * Returns the integral of the density over the interval
- * \f$ \left[position-\frac{binWidth}{2},\,position+\frac{binWidth}{2}\right] \f$.
- */
-
-<<<<<<< HEAD
-/*!
- * \def ADD_TO_MODEL_ENUM(newIndex)
- *
- * Macro to add the model to the model enumeration with the index \a newIndex.
- */
-#define ADD_TO_MODEL_ENUM(newIndex)                                                                \
-public:                                                                                            \
-    enum { Type = newIndex };                                                                      \
-    int type() const override { return Type; }                                                     \
-                                                                                                   \
-private:
-
-=======
->>>>>>> bf06c157
-// implementations
-inline QVariant AbstractDataModel::parameter() const { return QVariant(); }
-
-inline void AbstractDataModel::setParameter(const QVariant&) {}
-
-inline QVariant AbstractDataModel::toVariant() const
-{
-    QVariantMap ret;
-
-    ret.insert("type-id", type());
-    ret.insert("name", typeid(*this).name());
-    ret.insert("parameters", parameter());
-
-    return ret;
-}
-
-inline void AbstractDataModel::fromVariant(const QVariant& variant)
-{
-    auto map = variant.toMap();
-    if(map.value("type-id").toInt() != type())
-    {
-        qWarning() << QString(typeid(*this).name())
-                + "::fromVariant: Could not construct instance! "
-                  "reason: incompatible variant passed";
-        return;
-    }
-
-    setParameter(map.value("parameters").toMap());
-}
-
-inline bool AbstractDataModel::isIntegrable() const
-{
-    return dynamic_cast<const AbstractIntegrableDataModel*>(this);
-}
-
-inline DataModelPtr::DataModelPtr(std::unique_ptr<AbstractDataModel> model)
-    : ptr(std::move(model))
-{
-}
-
-inline DataModelPtr::DataModelPtr(const DataModelPtr& other)
-    : ptr(other.ptr ? other->clone() : nullptr)
-{
-}
-
-inline DataModelPtr& DataModelPtr::operator=(const DataModelPtr &other)
-{
-    ptr.reset(other.ptr ? other->clone() : nullptr);
-        return *this;
-}
-
-inline AbstractDataModel* DataModelPtr::operator->() const
-{
-    Q_ASSERT(ptr);
-    return ptr.get();
-}
-
-inline AbstractDataModel& DataModelPtr::operator*() const
-{
-    Q_ASSERT(ptr);
-    return *ptr;
-}
-
-inline AbstractDataModel* DataModelPtr::get() const
-{
-    return ptr.get();
-}
-
-inline void DataModelPtr::reset(AbstractDataModel* model)
-{
-    ptr.reset(model);
-}
-
-} // namespace CTL
-
-/*! \file */
-///@{
-/*!
-* \fn std::unique_ptr<ModelType> CTL::makeDataModel(ConstructorArguments&&... arguments)
-* \relates AbstractDataModel
-* Global (free) make function that creates a new AbstractDataModel from the constructor \a arguments.
-* The component is returned as a `std::unique_ptr<ModelType>`, whereas `ModelType` is the
-* template argument of this function that needs to be specified.
-*/
-///@}
-
-
-#endif // ABSTRACTDATAMODEL_H
+#ifndef ABSTRACTDATAMODEL_H
+#define ABSTRACTDATAMODEL_H
+
+#include "io/serializationinterface.h"
+#include <QDebug>
+#include <memory>
+
+/*
+ * NOTE: This is header only.
+ */
+
+namespace CTL {
+
+/*!
+ * \class AbstractDataModel
+ * \brief The AbstractDataModel class is the base class for basic data models.
+ *
+ * Sub-classes must implement the method to sample a value at a given position (valueAt()).
+ *
+ * Parameters can be set by passing a QVariant that contains all necessary information.
+ * Re-implement the setParameter() method to parse the QVariant into your required format within
+ * sub-classes of AbstractDataModel.
+ */
+
+/*!
+ * \class AbstractIntegrableDataModel
+ * \brief The AbstractIntegrableDataModel class is the base class for data models that provide a
+ * means to integrate the contained data.
+ *
+ * Sub-classes must implement the method to sample a value at a given position (valueAt()) and a
+ * method that computes the integral of the data over a given interval (binIntegral()).
+ *
+ * Parameters can be set by passing a QVariant that contains all necessary information.
+ * Re-implement the setParameter() method to parse the QVariant into your required format within
+ * sub-classes of AbstractIntegrableDataModel.
+ */
+
+/*!
+ * \class DataModelPtr
+ * \brief Helper class to provide unique_ptr like behavior for subclasses of AbstractDataModel with
+ * option to copy by means of deep copying (provided by clone()).
+ */
+
+class AbstractDataModel : public SerializationInterface
+{
+    CTL_TYPE_ID(0)
+
+    // abstract interface
+    public:virtual float valueAt(float position) const = 0;
+    public:virtual AbstractDataModel* clone() const = 0;
+
+public:
+    virtual ~AbstractDataModel() = default;
+
+    virtual bool isIntegrable() const final;
+    virtual QVariant parameter() const;
+    virtual void setParameter(const QVariant& parameter);
+
+    void fromVariant(const QVariant& variant) override;
+    QVariant toVariant() const override;
+};
+
+class AbstractIntegrableDataModel : public AbstractDataModel
+{   
+    // abstract interface
+    public:virtual float binIntegral(float position, float binWidth) const = 0;
+};
+
+struct DataModelPtr
+{
+    DataModelPtr(std::unique_ptr<AbstractDataModel> model = nullptr);
+    DataModelPtr(const DataModelPtr& other);
+    DataModelPtr(DataModelPtr&& other) = default;
+    DataModelPtr& operator=(const DataModelPtr& other);
+    DataModelPtr& operator=(DataModelPtr&& other) = default;
+
+    AbstractDataModel* operator->() const;
+    AbstractDataModel& operator*() const;
+
+    AbstractDataModel* get() const;
+    void reset(AbstractDataModel* model = nullptr);
+
+    std::unique_ptr<AbstractDataModel> ptr;
+};
+
+// factory function `makeDataModel`
+template <typename ModelType, typename... ConstructorArguments>
+auto makeDataModel(ConstructorArguments&&... arguments) ->
+    typename std::enable_if<std::is_convertible<ModelType*, AbstractDataModel*>::value,
+                            std::unique_ptr<ModelType>>::type
+{
+    return std::unique_ptr<ModelType>(
+        new ModelType(std::forward<ConstructorArguments>(arguments)...));
+}
+
+/*!
+ * \fn float AbstractDataModel::valueAt(float position) const
+ *
+ * Returns the value sampled from the model at the given \a position.
+ */
+
+/*!
+ * \fn AbstractDataModel* AbstractDataModel::clone() const
+ *
+ * Creates a copy of this instance and returns a base class pointer to the new object.
+ */
+
+/*!
+ * \fn int AbstractDataModel::type() const
+ *
+ * Returns the type id of this instance.
+ */
+
+/*!
+ * \fn QVariant AbstractDataModel::toVariant() const
+ *
+ * Encodes all information required to describe this instance into a QVariant.
+
+ * Required to provide de-/serialization functionality.
+ */
+
+/*!
+ * \fn void AbstractDataModel::fromVariant(const QVariant& variant)
+ *
+ * Decodes all information required to describe this instance from \a variant.
+ * Required to provide de-/serialization functionality.
+ */
+
+/*!
+ * \fn QVariant AbstractDataModel::parameter() const
+ *
+ * Returns the parameters of this instance as a QVariant.
+ *
+ * Re-implement this method within your sub-class such that it encapsulates all necessary
+ * information into a QVariant.
+ */
+
+/*!
+ * \fn void AbstractDataModel::setParameter(const QVariant& parameter)
+ *
+ * Passes \a parameter to this instance.
+ *
+ * Encapsulate all necessary information into the passed QVariant and re-implement this method
+ * within your sub-class to parse it into your required format.
+ */
+
+/*!
+ * \fn bool AbstractDataModel::isIntegrable() const
+ *
+ * Returns true if this instance allows integration of data (i.e. it provides the binIntegral()
+ * method).
+ *
+ * Same as dynamic_cast<const AbstractIntegrableDataModel*>(this).
+ */
+
+/*!
+ * \fn float AbstractIntegrableDataModel::binIntegral(float position, float binWidth) const
+ *
+ * Returns the integral of the density over the interval
+ * \f$ \left[position-\frac{binWidth}{2},\,position+\frac{binWidth}{2}\right] \f$.
+ */
+
+// implementations
+inline QVariant AbstractDataModel::parameter() const { return QVariant(); }
+
+inline void AbstractDataModel::setParameter(const QVariant&) {}
+
+inline QVariant AbstractDataModel::toVariant() const
+{
+    QVariantMap ret;
+
+    ret.insert("type-id", type());
+    ret.insert("name", typeid(*this).name());
+    ret.insert("parameters", parameter());
+
+    return ret;
+}
+
+inline void AbstractDataModel::fromVariant(const QVariant& variant)
+{
+    auto map = variant.toMap();
+    if(map.value("type-id").toInt() != type())
+    {
+        qWarning() << QString(typeid(*this).name())
+                + "::fromVariant: Could not construct instance! "
+                  "reason: incompatible variant passed";
+        return;
+    }
+
+    setParameter(map.value("parameters").toMap());
+}
+
+inline bool AbstractDataModel::isIntegrable() const
+{
+    return dynamic_cast<const AbstractIntegrableDataModel*>(this);
+}
+
+inline DataModelPtr::DataModelPtr(std::unique_ptr<AbstractDataModel> model)
+    : ptr(std::move(model))
+{
+}
+
+inline DataModelPtr::DataModelPtr(const DataModelPtr& other)
+    : ptr(other.ptr ? other->clone() : nullptr)
+{
+}
+
+inline DataModelPtr& DataModelPtr::operator=(const DataModelPtr &other)
+{
+    ptr.reset(other.ptr ? other->clone() : nullptr);
+        return *this;
+}
+
+inline AbstractDataModel* DataModelPtr::operator->() const
+{
+    Q_ASSERT(ptr);
+    return ptr.get();
+}
+
+inline AbstractDataModel& DataModelPtr::operator*() const
+{
+    Q_ASSERT(ptr);
+    return *ptr;
+}
+
+inline AbstractDataModel* DataModelPtr::get() const
+{
+    return ptr.get();
+}
+
+inline void DataModelPtr::reset(AbstractDataModel* model)
+{
+    ptr.reset(model);
+}
+
+} // namespace CTL
+
+/*! \file */
+///@{
+/*!
+* \fn std::unique_ptr<ModelType> CTL::makeDataModel(ConstructorArguments&&... arguments)
+* \relates AbstractDataModel
+* Global (free) make function that creates a new AbstractDataModel from the constructor \a arguments.
+* The component is returned as a `std::unique_ptr<ModelType>`, whereas `ModelType` is the
+* template argument of this function that needs to be specified.
+*/
+///@}
+
+
+#endif // ABSTRACTDATAMODEL_H