#include "simplectsystem.h"
#include "acquisition/geometryencoder.h"
#include "acquisition/radiationencoder.h"
#include "components/allgenerictypes.h"

namespace CTL {

/*!
 * \fn SimpleCTSystem::SimpleCTSystem()
 *
 * Default constructor. In protected domain and not intended for external use.
 */

/*!
 * Constructs a SimpleCTSystem with the components \a detector, \a gantry and \a source.
 */
SimpleCTSystem::SimpleCTSystem(const AbstractDetector& detector,
                               const AbstractGantry& gantry,
                               const AbstractSource& source)
{
    *this << detector.clone() << gantry.clone() << source.clone();
}

/*!
 * Constructs a SimpleCTSystem with the components \a detector, \a gantry and \a source.
 */
SimpleCTSystem::SimpleCTSystem(AbstractDetector&& detector,
                               AbstractGantry&& gantry,
                               AbstractSource&& source)
{
    *this << std::move(detector).clone() << std::move(gantry).clone() << std::move(source).clone();
}

/*!
 * Constructs a SimpleCTSystem object as a copy of the CTSystem \a system.
 *
 * Note that this constructor does not check whether \a system can properly be "converted"
 * into a SimpleCTSystem. This is acceptable here, since it is protected  and is only called
 * from the public factory method fromCTSystem(), which already makes sure that the system is
 * simple (and thus, can be converted).
 */
SimpleCTSystem::SimpleCTSystem(const CTSystem& system)
    : CTSystem(system)
{
}

/*!
 * Move-constructs a SimpleCTSystem object from CTSystem \a system.
 *
 * Note that this constructor does not check whether \a system can properly be "converted"
 * into a SimpleCTSystem. This is acceptable here, since it is protected and is only called
 * from the public factory method fromCTSystem(), which already makes sure that the system is
 * simple (and thus, can be converted).
 */
SimpleCTSystem::SimpleCTSystem(CTSystem&& system)
    : CTSystem(std::move(system))
{
}

/*!
 * Constructs and returns a SimpleCTSystem object from the CTSystem \a system. Returns an empty
 * object if \a system is not simple (isEmpty() of the returned object will return true).
 * If \a ok is nonnull \a *ok will be set to true if the conversion to a SimpleCTSystem was
 * successful, i.e. \a system is simple, otherwise \a *ok will be set to false.
 * If \a ok is a nullptr and the \a system is not simple, an exception will be thrown.
 */
SimpleCTSystem SimpleCTSystem::fromCTSystem(const CTSystem& system, bool* ok)
{
    // check if 'system' has a simple configuration (i.e. only one source, detector, and gantry)
    if(system.isSimple())
    {
        if(ok)
            *ok = true;
        return { system };
    }
    else
    {
        if(ok)
            *ok = false;
        else
<<<<<<< HEAD
            throw std::runtime_error("SimpleCTsystem::fromCTsystem(const CTsystem&): "
=======
            throw std::runtime_error("SimpleCTSystem::fromCTSystem(const CTSystem&): "
>>>>>>> 0e4c529c
                                     "System is not simple.");
        return { };
    }
}

/*!
 * Overload of SimpleCTSystem::fromCTSystem(const CTSystem& system, bool* ok) that binds to a
 * \a system passed as a rvalue.
 * An exception will be thrown if \a system is not simple and \a ok is a nullptr.
 */
SimpleCTSystem SimpleCTSystem::fromCTSystem(CTSystem&& system, bool* ok)
{
    // check if 'system' has a simple configuration (i.e. only one source, detector, and gantry)
    if(system.isSimple())
    {
        if(ok)
            *ok = true;
        return { std::move(system) };
    }
    else
    {
        if(ok)
            *ok = false;
        else
<<<<<<< HEAD
            throw std::runtime_error("SimpleCTsystem::fromCTsystem(CTsystem&&): "
=======
            throw std::runtime_error("SimpleCTSystem::fromCTSystem(CTSystem&&): "
>>>>>>> 0e4c529c
                                     "System is not simple.");
        return { };
    }
}

/*!
 * Old spelling of fromCTSystem(const CTSystem& system, bool* ok).
 */
SimpleCTSystem SimpleCTSystem::fromCTsystem(const CTSystem& system, bool* ok)
{
    return fromCTSystem(system, ok);
}

/*!
 * Old spelling of fromCTSystem(CTSystem&& system, bool* ok).
 */
SimpleCTSystem SimpleCTSystem::fromCTsystem(CTSystem&& system, bool* ok)
{
    return fromCTSystem(std::move(system), ok);
}

/*!
 * Returns a pointer to the detector component in the system. This does not transfer ownership.
 */
AbstractDetector* SimpleCTSystem::detector() const
{
    auto dtctrs = detectors();
    Q_ASSERT(!dtctrs.empty());
    return dtctrs.empty() ? nullptr : dtctrs.front();
}

/*!
 * Returns a pointer to the gantry component in the system. This does not transfer ownership.
 */
AbstractGantry* SimpleCTSystem::gantry() const
{
    auto gntrs = gantries();
    Q_ASSERT(!gntrs.empty());
    return gntrs.empty() ? nullptr : gntrs.front();
}

/*!
 * Returns a pointer to the source component in the system. This does not transfer ownership.
 */
AbstractSource* SimpleCTSystem::source() const
{
    auto srcs = sources();
    Q_ASSERT(!srcs.empty());
    return srcs.empty() ? nullptr : srcs.front();
}

/*!
 * Replaces the detector component of this instance by \a newDetector. The old detector object is
 * destroyed. This instance takes ownership of \a newDetector.
 *
 * Does nothing if a nullptr is passed.
 */
void SimpleCTSystem::replaceDetector(AbstractDetector* newDetector)
{
    Q_ASSERT(newDetector);
    if(newDetector)
    {
        removeComponent(detector());
        addComponent(newDetector);
    }
}

/*!
 * Replaces the detector component of this instance by \a newDetector. The old detector object is
 * destroyed. This instance takes ownership of \a newDetector.
 *
 * Does nothing if a nullptr is passed.
 */
void SimpleCTSystem::replaceDetector(std::unique_ptr<AbstractDetector> newDetector)
{
    replaceDetector(newDetector.release());
}

/*!
 * Replaces the gantry component of this instance by \a newGantry. The old gantry object is
 * destroyed. This instance takes ownership of \a newGantry.
 *
 * Does nothing if a nullptr is passed.
 */
void SimpleCTSystem::replaceGantry(AbstractGantry* newGantry)
{
    Q_ASSERT(newGantry);
    if(newGantry)
    {
        removeComponent(gantry());
        addComponent(newGantry);
    }
}

/*!
 * Replaces the gantry component of this instance by \a newGantry. The old gantry object is
 * destroyed. This instance takes ownership of \a newGantry.
 *
 * Does nothing if a nullptr is passed.
 */
void SimpleCTSystem::replaceGantry(std::unique_ptr<AbstractGantry> newGantry)
{
    replaceGantry(newGantry.release());
}

/*!
 * Replaces the source component of this instance by \a newSource. The old source object is
 * destroyed. This instance takes ownership of \a newSource.
 *
 * Does nothing if a nullptr is passed.
 */
void SimpleCTSystem::replaceSource(AbstractSource* newSource)
{
    Q_ASSERT(newSource);
    if(newSource)
    {
        removeComponent(source());
        addComponent(newSource);
    }
}

/*!
 * Replaces the source component of this instance by \a newSource. The old source object is
 * destroyed. This instance takes ownership of \a newSource.
 *
 * Does nothing if a nullptr is passed.
 */
void SimpleCTSystem::replaceSource(std::unique_ptr<AbstractSource> newSource)
{
    replaceSource(newSource.release());
}

/*!
 * Adds the AbstractBeamModifier \a modifier to the system. This instance takes ownership of
 * \a modifier.
 */
void SimpleCTSystem::addBeamModifier(AbstractBeamModifier* modifier) { addComponent(modifier); }

/*!
 * Adds the AbstractBeamModifier \a modifier to the system.
 */
void SimpleCTSystem::addBeamModifier(std::unique_ptr<AbstractBeamModifier> modifier)
{
    addComponent(std::move(modifier));
}

/*!
 * Returns the number of photons that incide on a detector pixel averaged over all detector
 * modules.
 */
float SimpleCTSystem::photonsPerPixelMean() const
{
    return RadiationEncoder(this).photonsPerPixelMean();
}

/*!
 * Returns the average number of photons that incide on a detector pixel in module \a module.
 */
float SimpleCTSystem::photonsPerPixel(uint module) const
{
    return RadiationEncoder(this).photonsPerPixel(module);
}

/*!
 * Returns the average numbers of photons that incide on a detector pixel for all modules.
 */
std::vector<float> SimpleCTSystem::photonsPerPixel() const
{
    return RadiationEncoder(this).photonsPerPixel();
}

// use documentation of CTSystem::clone()
CTSystem* SimpleCTSystem::clone() const & { return new SimpleCTSystem(*this); }

// use documentation of CTSystem::clone()
CTSystem* SimpleCTSystem::clone() && { return new SimpleCTSystem(std::move(*this)); }

} // namespace CTL<|MERGE_RESOLUTION|>--- conflicted
+++ resolved
@@ -78,11 +78,7 @@
         if(ok)
             *ok = false;
         else
-<<<<<<< HEAD
-            throw std::runtime_error("SimpleCTsystem::fromCTsystem(const CTsystem&): "
-=======
             throw std::runtime_error("SimpleCTSystem::fromCTSystem(const CTSystem&): "
->>>>>>> 0e4c529c
                                      "System is not simple.");
         return { };
     }
@@ -107,11 +103,7 @@
         if(ok)
             *ok = false;
         else
-<<<<<<< HEAD
-            throw std::runtime_error("SimpleCTsystem::fromCTsystem(CTsystem&&): "
-=======
             throw std::runtime_error("SimpleCTSystem::fromCTSystem(CTSystem&&): "
->>>>>>> 0e4c529c
                                      "System is not simple.");
         return { };
     }
