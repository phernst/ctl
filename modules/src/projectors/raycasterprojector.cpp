#include "raycasterprojector.h"
#include "components/abstractdetector.h"
#include "mat/matrix_algorithm.h"
#include "ocl/openclconfig.h"
#include "ocl/clfileloader.h"
#include "ocl/pinnedmem.h"

#include <QDebug>
#include <exception>
#include <thread>

const std::string CL_FILE_NAME_INTERP = "projectors/raycasterprojector_interp.cl"; //!< path to .cl file
const std::string CL_FILE_NAME_NO_INTERP = "projectors/raycasterprojector_no_interp.cl"; //!< path to .cl file
const std::string CL_KERNEL_NAME = "ray_caster"; //!< name of the OpenCL kernel function
const std::string CL_PROGRAM_NAME_INTERP = "rayCaster_interp"; //!< OCL program name for interpolating kernel
const std::string CL_PROGRAM_NAME_NO_INTERP = "rayCaster_noInterp"; //!< OCL program name for non-interpolating kernel

namespace CTL {
namespace OCL {

DECLARE_SERIALIZABLE_TYPE(RayCasterProjector)

namespace {
// helper classes
struct VolumeSpecs
{
    static VolumeSpecs upSampleVolume(const VolumeData& volume, uint upSamplingFactor);

    cl_float3 volOffset;
    cl_float3 voxelSize;
    cl::size_t<3> volDim;
    std::vector<float> upSampledVolume;
    float* volumeDataPtr;
    float mean;
};

struct PtrWrapper
{
    template<class T>
    PtrWrapper(T* ptr) : ptr(ptr), size(sizeof(T)) { }
    const void* ptr;
    size_t size;
};

// helper functions
cl_double16 decomposeM(const Matrix3x3& M);
cl_float3 determineSource(const ProjectionMatrix& P);
cl_float3 volumeCorner(const cl::size_t<3>& volDim, const cl_float3& voxelSize,
                       const cl_float3& volOffset);
std::vector<cl::Buffer> createReadOnlyBuffers(uint nbBuffers, const PtrWrapper& hostPtr,
                                              const std::vector<cl::CommandQueue>& queues);
} // unnamed namespace

RayCasterProjector::RayCasterProjector()
{
    initOpenCL();
}

// Use SerializationInterface::toVariant() documentation.
QVariant RayCasterProjector::toVariant() const
{
    QVariantMap ret = SerializationInterface::toVariant().toMap();

    ret.insert("#", "RayCasterProjector");

    return ret;
}

QVariant RayCasterProjector::parameter() const
{
    QVariantMap ret = AbstractProjector::parameter().toMap();

    ret.insert("Rays per pixel X", _settings.raysPerPixel[0]);
    ret.insert("Rays per pixel Y", _settings.raysPerPixel[1]);
    ret.insert("Ray sampling step length", _settings.raySampling);
    ret.insert("Volume upsampling factor", _settings.volumeUpSampling);
    ret.insert("Interpolate", _settings.interpolate);

    return ret;
}

void RayCasterProjector::setParameter(const QVariant& parameter)
{
    QVariantMap map = parameter.toMap();

    _settings.raysPerPixel[0] = map.value("Rays per pixel X", 1u).toUInt();
    _settings.raysPerPixel[1] = map.value("Rays per pixel Y", 1u).toUInt();
    _settings.raySampling = map.value("Ray sampling step length", 0.3f).toFloat();
    _settings.volumeUpSampling = map.value("Volume upsampling factor", 1u).toUInt();
    _settings.interpolate = map.value("Interpolate", true).toBool();
}

/*!
 * Configures the projector. This extracts all information that is required for projecting with
 * this projector from the \a setup.
 */
void RayCasterProjector::configure(const AcquisitionSetup& setup)
{
    // get projection matrices
    _pMats = GeometryEncoder::encodeFullGeometry(setup);

    // extract required system geometry
    auto detectorPixels = setup.system()->detector()->nbPixelPerModule();
    _viewDim.nbRows = uint(detectorPixels.height());
    _viewDim.nbChannels = uint(detectorPixels.width());
    _viewDim.nbModules = setup.system()->detector()->nbDetectorModules();
}

//void RayCasterProjector::setConfiguration(const Config& config)
//{
//    // prepare RayCaster
//    _settings = config;

//    Q_ASSERT(_settings.raysPerPixel[0]);
//    Q_ASSERT(_settings.raysPerPixel[1]);
//    Q_ASSERT(!qFuzzyIsNull(_settings.raySampling));

//    if(_settings.interpolate) {
//        _oclProgramName = CL_PROGRAM_NAME_INTERP;
//    }
//    else {
//        _oclProgramName = CL_PROGRAM_NAME_NO_INTERP;
//        _settings.volumeUpSampling = 1;
//    }

//    initOpenCL();
//}


RayCasterProjector::Settings& RayCasterProjector::settings()
{
    return _settings;
}

/*!
 * Computes the projection of \a volume for all views that have been configured in the configure()
 * step. Returns projection data of all views and detector modules as a ProjectionData object.
 */
ProjectionData RayCasterProjector::project(const VolumeData& volume)
{
    // prepare the device list to be used by OpenCL
    prepareOpenCLDeviceList();

    // choose correct OpenCL program
    if(_settings.interpolate) {
        _oclProgramName = CL_PROGRAM_NAME_INTERP;
    }
    else {
        _oclProgramName = CL_PROGRAM_NAME_NO_INTERP;
        _settings.volumeUpSampling = 1;
    }

    // the returned object
    ProjectionData ret(_viewDim);
    // check for a valid volume
    if(!volume.hasData())
    {
        qCritical() << "no or contradictory data in volume object";
        return ret;
    }
    if(volume.smallestVoxelSize() <= 0.0f)
        qWarning() << "voxel size is zero or negative";

    // projection dimensions
    const auto nbViews = _pMats.size();
    const auto pixelPerView = _viewDim.totalNbElements();

    // upsample volume (if volumeUpSampling > 1)
    const auto volumeSpecs = VolumeSpecs::upSampleVolume(volume, _settings.volumeUpSampling);

    // volume specs
    const auto& volDim = volumeSpecs.volDim;
    const auto& volOffset = volumeSpecs.volOffset;
    const auto& voxelSize = volumeSpecs.voxelSize;
    auto* volumeDataPtr = volumeSpecs.volumeDataPtr;

    // determine ray step length in mm
    cl_float smallestVoxelSize = qMin(qMin(voxelSize.s[0], voxelSize.s[1]), voxelSize.s[2]);
    cl_float increment_mm = smallestVoxelSize * _settings.raySampling;

    try // exception handling
    {
        // check for valid OpenCLConfig
        auto& oclConfig = OpenCLConfig::instance();
        if(!oclConfig.isValid())
            throw std::runtime_error("OpenCLConfig has not been initiated");

        // context and number of used devices
        auto& context = oclConfig.context();
        const auto nbUsedDevs = qMin(uint(_settings.deviceIDs.size()), nbViews);
        if(nbUsedDevs == 0)
            throw std::runtime_error("no devices or no views for RayCasterProjector::project");
        qDebug() << "number of used devices for RayCasterProjector: " << nbUsedDevs;

        // Create kernel
        auto* kernel = oclConfig.kernel(CL_KERNEL_NAME, _oclProgramName);
        if(kernel == nullptr)
            throw std::runtime_error("kernel pointer not valid");

        // allocate memory for result
        ret.allocateMemory(nbViews);

        // Create command queues
        std::vector<cl::CommandQueue> queues;
        queues.reserve(nbUsedDevs);
        const auto& availDevices = oclConfig.devices();
<<<<<<< HEAD
        for(auto dev = 0u; dev < nbUsedDevs; ++dev)
            queues.emplace_back(context, availDevices[_config.deviceIDs[dev]]);
=======
        for(uint dev = 0; dev < nbUsedDevs; ++dev)
            queues.emplace_back(context, availDevices[_settings.deviceIDs[dev]]);
>>>>>>> f002bb76

        // Prepare input data
        cl_uint2 raysPerPixel{ { _settings.raysPerPixel[0], _settings.raysPerPixel[1] } };
        cl_float3 volCorner = volumeCorner(volDim, voxelSize, volOffset);
        std::vector<cl_double16> QRs(_viewDim.nbModules);

        // view/device specific buffers
        std::vector<PinnedBufHostWrite<cl_float3>> sourceBufs;
        std::vector<PinnedBufHostWrite<cl_double16>> qrBufs;
        sourceBufs.reserve(nbUsedDevs);
        qrBufs.reserve(nbUsedDevs);
        for(auto dev = 0u; dev < nbUsedDevs; ++dev)
        {
            sourceBufs.emplace_back(1, queues[dev]);
            qrBufs.emplace_back(_viewDim.nbModules, queues[dev]);
        }

        // Other input (read only) buffers for each device
        auto mkInitBufs = [nbUsedDevs, &queues](PtrWrapper ptrWrapper) {
            return createReadOnlyBuffers(nbUsedDevs, ptrWrapper, queues);
        };
        // constant (view/device-independent) buffers
        std::vector<cl::Buffer> raysPerPixelBufs = mkInitBufs(&raysPerPixel);
        std::vector<cl::Buffer> volCornerBufs = mkInitBufs(&volCorner);
        std::vector<cl::Buffer> voxelSizeBufs = mkInitBufs(&voxelSize);

        // the volume (Image3D or Buffer, dependent on wether interpolation is enabled)
        std::vector<cl::Image3D> volumeImgs;
        std::vector<cl::Buffer> volumeBufs;
        std::vector<cl::Buffer> volumeDimensionsBufs;
        if(_settings.interpolate) // volume is cl::Image3D
        {
            volumeImgs.reserve(nbUsedDevs);
            for(auto dev = 0u; dev < nbUsedDevs; ++dev)
                volumeImgs.emplace_back(context, CL_MEM_READ_ONLY | CL_MEM_HOST_WRITE_ONLY,
                                        cl::ImageFormat(CL_INTENSITY, CL_FLOAT),
                                        volDim[0], volDim[1], volDim[2]);
            cl::size_t<3> zeroVecOrigin;
            zeroVecOrigin[0] = zeroVecOrigin[1] = zeroVecOrigin[2] = 0;
            for(auto dev = 0u; dev < nbUsedDevs; ++dev)
                queues[dev].enqueueWriteImage(volumeImgs[dev], CL_FALSE, zeroVecOrigin, volDim,
                                              0, 0, volumeDataPtr);

        }
        else // no interpolation, volume is cl::Buffer
        {
            volumeBufs.reserve(nbUsedDevs);
            const auto memSize = sizeof(float) * volDim[0] * volDim[1] * volDim[2];
            for(auto dev = 0u; dev < nbUsedDevs; ++dev)
            {
                volumeBufs.emplace_back(context, CL_MEM_READ_ONLY | CL_MEM_HOST_WRITE_ONLY,
                                        memSize);
                queues[dev].enqueueWriteBuffer(volumeBufs[dev], CL_FALSE, 0, memSize,
                                               volumeDataPtr, nullptr);
            }
            // buffer with volume dimensions
            _volDim[0] = uint(volDim[0]);
            _volDim[1] = uint(volDim[1]);
            _volDim[2] = uint(volDim[2]);
            volumeDimensionsBufs = mkInitBufs(&_volDim);
        }

        // Allocate output buffer: pinned (page-locked) projection buffer for each device
        std::vector<PinnedBufHostRead<float>> projectionBuffers;
        projectionBuffers.reserve(nbUsedDevs);
        for(auto dev = 0u; dev < nbUsedDevs; ++dev)
            projectionBuffers.emplace_back(pixelPerView, queues[dev]);

        // Set kernel arguments
        kernel->setArg(0, increment_mm);
        // kernel arguments for each device
        auto setKernelArgs = [&](uint dev)
        {
            kernel->setArg(1, raysPerPixelBufs[dev]);
            kernel->setArg(2, sourceBufs[dev].devBuffer());
            kernel->setArg(3, volCornerBufs[dev]);
            kernel->setArg(4, voxelSizeBufs[dev]);
            kernel->setArg(5, qrBufs[dev].devBuffer());
            kernel->setArg(6, projectionBuffers[dev].devBuffer());
            if(_settings.interpolate)
            {
                kernel->setArg(7, volumeImgs[dev]);
            }
            else
            {
                kernel->setArg(7, volumeBufs[dev]);
                kernel->setArg(8, volumeDimensionsBufs[dev]);
            }
        };

        // Task for copy from pinned memory to "ret" object
        auto cpyProjections = [&ret](uint view, const float* pinnedProjections,
                                     const cl::Event* event)
        {
            const auto viewDim = ret.dimensions();
            const auto pixelPerModule = viewDim.nbRows * viewDim.nbChannels;

            event->wait();

            for(auto module = 0u; module < viewDim.nbModules; ++module)
            {
                std::copy_n(pinnedProjections, pixelPerModule,
                            ret.view(view).module(module).rawData());
                pinnedProjections += pixelPerModule;
            }
        };

        std::vector<std::thread> cpyThreads(nbUsedDevs);
        std::vector<cl::Event> readViewFinished(nbUsedDevs);

        // loop over all projections
        auto device = 0u;
        for(auto view = 0u; view < nbViews; ++view)
        {
            const auto& currentViewPMats = _pMats.at(view);
            // all modules have same source position --> use first module PMat (arbitrary)
            auto sourcePosition = determineSource(currentViewPMats.first());
            // individual module geometry: QR is only determined by M, where P=[M|p4]
            for(auto module = 0u; module < _viewDim.nbModules; ++module)
                QRs[module] = decomposeM(currentViewPMats.at(module).M());

            // wait for previous job of the device
            if(cpyThreads[device].joinable())
                cpyThreads[device].join();

            // start (non-blocking) transfer to device
            sourceBufs[device].writeToDev(&sourcePosition, false);
            qrBufs[device].writeToDev(QRs.data(), false);

            // Launch kernel on the compute device
            setKernelArgs(device);
            queues[device].enqueueNDRangeKernel(*kernel, cl::NullRange,
                                                cl::NDRange(_viewDim.nbChannels,
                                                            _viewDim.nbRows,
                                                            _viewDim.nbModules));

            // Get result back to (pinned) host memory
            projectionBuffers[device].transferDevToPinnedMem(false, &readViewFinished[device]);
            // copy to "ret" (push into background)
            cpyThreads[device] = std::thread(cpyProjections,
                                             view, projectionBuffers[device].hostPtr(),
                                             &readViewFinished[device]);

            // Increment to next device
            ++device;
            device = device % nbUsedDevs;

            emit notifier()->projectionFinished(int(view));
        }
        // wait for remaining devices
        for(auto remainingDev = 0u; remainingDev < nbUsedDevs; ++remainingDev)
            if(cpyThreads[remainingDev].joinable())
                cpyThreads[remainingDev].join();

    } catch(const cl::Error& err)
    {
        qCritical() << "OpenCL error:" << err.what() << "(" << err.err() << ")";
    } catch(const std::bad_alloc& except)
    {
        qCritical() << "Allocation error:" << except.what();
    } catch(const std::exception& except)
    {
        qCritical() << "std exception:" << except.what();
    }

    return ret;
}

/*!
 * Initializes the OpenCL environment (using OpenCLConfig).
 *
 * This also includes loading the .cl kernel file that contain the OpenCL kernel source code.
 * It does not change the OpenCLConfig device settings or it uses the default settings of
 * OpenCLConfig.
 * Throws std::runtime_error if
 * \li a .cl kernel file is not readable (e.g. file does not exists)
 * \li OpenCLConfig is not valid
 * \li an OpenCL exception is thrown.
 */
void RayCasterProjector::initOpenCL()
{
    try // OCL exception catching
    {
        auto& oclConfig = OpenCLConfig::instance();
        // general checks
        if(!oclConfig.isValid())
            throw std::runtime_error("OpenCLConfig is not valid");

        // add required OpenCL kernels

        // ++ Interpolating kernel +++
        // load source code from file
        ClFileLoader clFileInterp(CL_FILE_NAME_INTERP);
        if(!clFileInterp.isValid())
            throw std::runtime_error(CL_FILE_NAME_INTERP + "\nis not readable");
        const auto clSourceCode = clFileInterp.loadSourceCode();
        // add kernel to OCLConfig
        oclConfig.addKernel(CL_KERNEL_NAME, clSourceCode, CL_PROGRAM_NAME_INTERP);

        // ++ Non-Interpolating kernel (no image support req.) +++
        // load source code from file
        ClFileLoader clFileNoInterp(CL_FILE_NAME_NO_INTERP);
        if(!clFileNoInterp.isValid())
            throw std::runtime_error(CL_FILE_NAME_INTERP + "\nis not readable");
        const auto clSourceCodeNoInterp = clFileNoInterp.loadSourceCode();
        // add kernel to OCLConfig
        oclConfig.addKernel(CL_KERNEL_NAME, clSourceCodeNoInterp, CL_PROGRAM_NAME_NO_INTERP);

    } catch(const cl::Error& err)
    {
        qCritical() << "OpenCL error:" << err.what() << "(" << err.err() << ")";
        throw std::runtime_error("OpenCL error");
    }
}

/*!
 * Prepares the device list used in the OpenCL environment (using OpenCLConfig).
 *
 * This does not change the OpenCLConfig device settings or it uses the default settings of
 * OpenCLConfig.
 * Throws std::runtime_error if
 * \li OpenCLConfig is not valid
 * \li `deviceID` of the RayCasterProjector::Config exceeds the size of the OpenCLConfig device list
 * \li an OpenCL exception is thrown.
 */
void RayCasterProjector::prepareOpenCLDeviceList()
{
    try // OCL exception catching
    {
        auto& oclConfig = OpenCLConfig::instance();
        // general checks
        if(!oclConfig.isValid())
            throw std::runtime_error("OpenCLConfig is not valid");
        // check for invalid device IDs
        for(auto devID : _settings.deviceIDs)
            if(devID >= oclConfig.devices().size())
                throw std::runtime_error("device ID is not available.\nID = " +
                                         std::to_string(devID) +
                                         "\nnumber of devices = " +
                                         std::to_string(oclConfig.devices().size()));
        // if not deviceIDs specified, use all available devices
        if(_settings.deviceIDs.empty())
        {
            _settings.deviceIDs.resize(oclConfig.devices().size());
            std::iota(_settings.deviceIDs.begin(), _settings.deviceIDs.end(), 0);
        }

    } catch(const cl::Error& err)
    {
        qCritical() << "OpenCL error:" << err.what() << "(" << err.err() << ")";
        throw std::runtime_error("OpenCL error");
    }
}


/*!
 * Returns a RayCasterProjector::Config that is optimized w.r.t. a certain combination of
 * \a volume and \a detector.
 * This includes the setting of the number of rays per pixel as well as a possible upsampling
 * factor for the volume.
 *
 * First, the optimization considers possible non-square (rectangular) detector pixels and tries to
 * sample them properly. Moreover, it presumes that interpolation will be used by the
 * RayCasterProjector (`config.interpolate` is set to `true`). Therefore, it might set an
 * upsampling factor greater than 1 in order to have a similar voxel size as detector pixel size
 * (which would be optimal for the accuracy). If you do not want to use the interpolation, you
 * should set `config.interpolate` to `false`, then, the upsampling factor will be ignored
 * (considered as 1).
 *
 * NOTE that the resulting Config can lead to a higher computational load or might lead to an
 * upsampled volume that does not fit into the OpenCL device memory. In such a case you may reset
 * `config.volumeUpSampling` to 1.
 */
RayCasterProjector::Settings RayCasterProjector::Settings::optimizedFor(const VolumeData &volume,
                                                                        const AbstractDetector &detector)
{
    Settings ret;

    // opimlized number of rays
    double Xmm = detector.pixelDimensions().width();
    double Ymm = detector.pixelDimensions().height();
    if(Xmm==0.0 || Ymm==0.0)
        throw std::runtime_error("pixel dimensions are singular");
    double pixelRatio = Xmm / Ymm;
    bool broadPixel = pixelRatio > 1.0;
    if(broadPixel)
        pixelRatio = 1.0 / pixelRatio;
    // test a preset of ratios (max 4 rays per dimension)
    uint ratios[5][2] = { {1,2}, {1,3}, {1,4}, {2,3}, {3,4} };
    double deviation = std::fabs(pixelRatio - 1.0);
    for(const auto& r : ratios)
        if(std::fabs(pixelRatio - double(r[0])/double(r[1])) < deviation)
        {
            deviation = std::fabs(pixelRatio - double(r[0])/double(r[1]));
            ret.raysPerPixel[0] = r[broadPixel];
            ret.raysPerPixel[1] = r[!broadPixel];
        }

    // up-sampling factor for volume (if voxel large)
    const auto smallestVoxelSize = double(volume.smallestVoxelSize());
    const auto smallestPixelSize = qMin(Xmm/ret.raysPerPixel[0], Ymm/ret.raysPerPixel[1]);
    ret.volumeUpSampling = qMax(uint(smallestVoxelSize / smallestPixelSize), 1u);

    // increase number of rays (if voxels are small)
    uint rayIncreaseFactor = qMax(uint(smallestPixelSize / smallestVoxelSize), 1u);
    ret.raysPerPixel[0] *= rayIncreaseFactor;
    ret.raysPerPixel[1] *= rayIncreaseFactor;

    qDebug() << "raysPerPixel:" << ret.raysPerPixel[0] << "," << ret.raysPerPixel[1];
    qDebug() << "upsampling factor:" << ret.volumeUpSampling;

    return ret;
}

namespace {
// Implementation of helper functions

// documentation in "\file section" at end of this file
cl_double16 decomposeM(const Matrix3x3& M)
{
    auto QR = mat::QRdecomposition(M);
    auto& Q = QR.Q;
    auto& R = QR.R;
    if(std::signbit(R(0, 0) * R(1, 1) * R(2, 2)))
        R = -R;
    cl_double16 ret = { { Q(0,0), Q(0,1), Q(0,2),
                          Q(1,0), Q(1,1), Q(1,2),
                          Q(2,0), Q(2,1), Q(2,2),
                          R(0,0), R(0,1), R(0,2),
                                  R(1,1), R(1,2),
                                          R(2,2) } };
    return ret;
}

// documentation in "\file section" at end of this file
cl_float3 determineSource(const ProjectionMatrix& P)
{
    auto ret = P.sourcePosition();
    return { { static_cast<float>(ret.get<0>()), static_cast<float>(ret.get<1>()),
               static_cast<float>(ret.get<2>()) } };
}

// documentation in "\file section" at end of this file
cl_float3 volumeCorner(const cl::size_t<3>& volDim, const cl_float3& voxelSize,
                       const cl_float3& volOffset)
{
    return { { volOffset.s[0] - 0.5f * volDim[0] * voxelSize.s[0],
               volOffset.s[1] - 0.5f * volDim[1] * voxelSize.s[1],
               volOffset.s[2] - 0.5f * volDim[2] * voxelSize.s[2] } };
}

std::vector<cl::Buffer> createReadOnlyBuffers(uint nbBuffers, const PtrWrapper& hostPtr,
                                              const std::vector<cl::CommandQueue>& queues)
{
    std::vector<cl::Buffer> ret;
    ret.reserve(nbBuffers);
    for(uint buf = 0; buf < nbBuffers; ++buf)
        ret.emplace_back(OpenCLConfig::instance().context(),
                         CL_MEM_READ_ONLY | CL_MEM_HOST_WRITE_ONLY, hostPtr.size);

    for(uint buf = 0; buf < nbBuffers; ++buf)
        queues[buf].enqueueWriteBuffer(ret[buf], CL_FALSE, 0, hostPtr.size, hostPtr.ptr);

    return ret;
}

// Member function implementation of helper classes
VolumeSpecs VolumeSpecs::upSampleVolume(const VolumeData& volume, uint upSamplingFactor)
{
    VolumeSpecs volSpecs;

    // offset is same for all cases
    volSpecs.volOffset.s[0] = volume.offset().x;
    volSpecs.volOffset.s[1] = volume.offset().y;
    volSpecs.volOffset.s[2] = volume.offset().z;

    const auto& nbVoxels = volume.nbVoxels();
    size_t X = nbVoxels.x;
    size_t Y = nbVoxels.y;
    size_t Z = nbVoxels.z;

    switch (upSamplingFactor) {

    case 0: // 1 Voxel

        volSpecs.volDim[0] = 1;
        volSpecs.volDim[1] = 1;
        volSpecs.volDim[2] = 1;

        volSpecs.voxelSize.s[0] = volume.voxelSize().x * X;
        volSpecs.voxelSize.s[1] = volume.voxelSize().y * Y;
        volSpecs.voxelSize.s[2] = volume.voxelSize().z * Z;

        // mean value
        volSpecs.mean = 0.0f;
        for(auto val : volume.constData())
            volSpecs.mean += val;
        volSpecs.mean /= float(volume.totalVoxelCount());

        volSpecs.volumeDataPtr = &volSpecs.mean;

        break;
    case 1: // no changes

        volSpecs.volDim[0] = X;
        volSpecs.volDim[1] = Y;
        volSpecs.volDim[2] = Z;

        volSpecs.voxelSize.s[0] = volume.voxelSize().x;
        volSpecs.voxelSize.s[1] = volume.voxelSize().y;
        volSpecs.voxelSize.s[2] = volume.voxelSize().z;

        // const cast due to poor windows OpenCL API
        volSpecs.volumeDataPtr = const_cast<float*>(volume.rawData());

        break;
    default: // upsampling

        size_t newX = X * upSamplingFactor;
        size_t newY = Y * upSamplingFactor;
        size_t newZ = Z * upSamplingFactor;
        volSpecs.volDim[0] = newX;
        volSpecs.volDim[1] = newY;
        volSpecs.volDim[2] = newZ;

        volSpecs.voxelSize.s[0] = volume.voxelSize().x / float(upSamplingFactor);
        volSpecs.voxelSize.s[1] = volume.voxelSize().y / float(upSamplingFactor);
        volSpecs.voxelSize.s[2] = volume.voxelSize().z / float(upSamplingFactor);

        // allocate memory
        volSpecs.upSampledVolume = std::vector<float>(newX * newY * newZ);

        for(uint z = 0; z < Z; ++z)
            for(uint y = 0; y < Y; ++y)
                for(uint x = 0; x < X; ++x)
                {
                    float val = volume(x,y,z);
                    for(size_t innerZ = 0; innerZ < upSamplingFactor; ++innerZ)
                        for(size_t innerY = 0; innerY < upSamplingFactor; ++innerY)
                            for(size_t innerX = 0; innerX < upSamplingFactor; ++innerX)
                            {
                                size_t lookUp = x * upSamplingFactor + innerX
                                             + (y * upSamplingFactor + innerY) * newX
                                             + (z * upSamplingFactor + innerZ) * newX * newY;
                                volSpecs.upSampledVolume[lookUp] = val;
                            }
                }

        volSpecs.volumeDataPtr = volSpecs.upSampledVolume.data();

        break;
    }

//    qDebug() << "project | voxel size: "
//             << volSpecs.voxelSize.s[0]
//             << volSpecs.voxelSize.s[1]
//             << volSpecs.voxelSize.s[2];
//    qDebug() << "project | voxel dim:  "
//             << volSpecs.volDim[0]
//             << volSpecs.volDim[1]
//             << volSpecs.volDim[2];

    return volSpecs;
}

} // unnamed namespace

} // namespace OCL
} // namespace CTL

/*! \file */
///@{
/*!
 * \fn cl_double16 CTL::OCL::decomposeM(const Matrix3x3& M)
 * \relates CTL::OCL::RayCasterProjector
 *
 * Performs a QR-decomposition of \a M and returns the results as a `cl_double16`.\n
 * \f$Q\f$: orthogonal matrix (with \f$\mathrm{det}\,Q=1\f$),\n
 * \f$R\f$: upper triangular matrix.\n
 * Moreover, \f$R\f$ is multiplied with the sign of its determinant with the result that
 * \f$\mathrm{det}\,R\geq 0\f$.
 *
 * The QR representation of \a M is used inside the OpenCL kernel to calculate the ray direction
 * \f$\mathbf{d}\f$ to a detector pixel position \f$[x,y]\f$ (channel, row) by using the relation
 * \f$\mathbf{d}=M^{-1} [x,y,1]^T=R^{-1} Q^T [x,y,1]^T\f$.
 * Since a positive sign of \f$\mathrm{det}\,R=\mathrm{det}\,M\f$ is ensured, the orientation of the
 * direction vector \f$\mathbf{d}\f$ is in a way that it points always from source to detector.
 *
 * In the returned value, \f$Q\f$ and \f$R\f$ are stored such that the first nine elements are used
 * for \f$Q\f$ (row major order), followed by the upper triangle
 * \f$[R_{11},R_{12},R_{13},R_{22},R_{23},R_{33}]\f$ of \f$R\f$ in the following six elements.
 * The last element of the returned vector of type `cl_double16` is zero and has no meaning.
 *
 * \sa CTL::mat::QRdecomposition().
 */

/*!
 * \fn cl_float3 CTL::OCL::determineSource(const ProjectionMatrix& P)
 * \relates CTL::OCL::RayCasterProjector
 *
 * Returns the source position encoded in \a P as a `cl_float3`.
 */

/*!
 * \fn cl_float3 CTL::OCL::volumeCorner(const cl::size_t<3>& volDim, const cl_float3& voxelSize, const cl_float3& volOffset)
 * \relates CTL::OCL::RayCasterProjector
 *
 * Computes and returns the coordinates of the volume corner (with the lowest coordinates) with
 * dimensions \a volDim and voxel size \a voxelSize under consideration of an offset \a volOffset
 * as a `cl_float3`.
 */
///@}<|MERGE_RESOLUTION|>--- conflicted
+++ resolved
@@ -204,13 +204,8 @@
         std::vector<cl::CommandQueue> queues;
         queues.reserve(nbUsedDevs);
         const auto& availDevices = oclConfig.devices();
-<<<<<<< HEAD
         for(auto dev = 0u; dev < nbUsedDevs; ++dev)
-            queues.emplace_back(context, availDevices[_config.deviceIDs[dev]]);
-=======
-        for(uint dev = 0; dev < nbUsedDevs; ++dev)
             queues.emplace_back(context, availDevices[_settings.deviceIDs[dev]]);
->>>>>>> f002bb76
 
         // Prepare input data
         cl_uint2 raysPerPixel{ { _settings.raysPerPixel[0], _settings.raysPerPixel[1] } };
