#include "raycasterprojector.h"
#include "components/abstractdetector.h"
#include "mat/matrix_algorithm.h"
#include "ocl/openclconfig.h"
#include "ocl/clfileloader.h"
#include "ocl/pinnedmem.h"

#include <QDebug>
#include <exception>
#include <thread>

const std::string CL_FILE_NAME_INTERP = "projectors/raycasterprojector_interp.cl"; //!< path to .cl file
const std::string CL_FILE_NAME_NO_INTERP = "projectors/raycasterprojector_no_interp.cl"; //!< path to .cl file
const std::string CL_KERNEL_NAME = "ray_caster"; //!< name of the OpenCL kernel function
const std::string CL_PROGRAM_NAME_INTERP = "rayCaster_interp"; //!< OCL program name for interpolating kernel
const std::string CL_PROGRAM_NAME_NO_INTERP = "rayCaster_noInterp"; //!< OCL program name for non-interpolating kernel

namespace CTL {
namespace OCL {

<<<<<<< HEAD
=======
DECLARE_SERIALIZABLE_TYPE(RayCasterProjector)

>>>>>>> e8257ac9
namespace {
// helper classes
struct VolumeSpecs
{
    static VolumeSpecs upSampleVolume(const VolumeData& volume, uint upSamplingFactor);

    cl_float3 volOffset;
    cl_float3 voxelSize;
    cl::size_t<3> volDim;
    std::vector<float> upSampledVolume;
    float* volumeDataPtr;
    float mean;
};

struct PtrWrapper
{
    template<class T>
    PtrWrapper(T* ptr) : ptr(ptr), size(sizeof(T)) { }
    const void* ptr;
    size_t size;
};

// helper functions
cl_double16 decomposeM(const Matrix3x3& M);
cl_float3 determineSource(const ProjectionMatrix& P);
cl_float3 volumeCorner(const cl::size_t<3>& volDim, const cl_float3& voxelSize,
                       const cl_float3& volOffset);
std::vector<cl::Buffer> createReadOnlyBuffers(uint nbBuffers, const PtrWrapper& hostPtr,
                                              const std::vector<cl::CommandQueue>& queues);
} // unnamed namespace

RayCasterProjector::RayCasterProjector()
{
    initOpenCL();
}

// Use SerializationInterface::toVariant() documentation.
QVariant RayCasterProjector::toVariant() const
{
    QVariantMap ret = SerializationInterface::toVariant().toMap();

    ret.insert("#", "RayCasterProjector");

    return ret;
}

QVariant RayCasterProjector::parameter() const
{
    QVariantMap ret = AbstractProjector::parameter().toMap();

    ret.insert("Rays per pixel X", _settings.raysPerPixel[0]);
    ret.insert("Rays per pixel Y", _settings.raysPerPixel[1]);
    ret.insert("Ray sampling step length", _settings.raySampling);
    ret.insert("Volume upsampling factor", _settings.volumeUpSampling);
    ret.insert("Interpolate", _settings.interpolate);

    return ret;
}

void RayCasterProjector::setParameter(const QVariant& parameter)
{
    QVariantMap map = parameter.toMap();

    _settings.raysPerPixel[0] = map.value("Rays per pixel X", 1u).toUInt();
    _settings.raysPerPixel[1] = map.value("Rays per pixel Y", 1u).toUInt();
    _settings.raySampling = map.value("Ray sampling step length", 0.3f).toFloat();
    _settings.volumeUpSampling = map.value("Volume upsampling factor", 1u).toUInt();
    _settings.interpolate = map.value("Interpolate", true).toBool();
}

/*!
 * Configures the projector. This extracts all information that is required for projecting with
 * this projector from the \a setup.
 */
void RayCasterProjector::configure(const AcquisitionSetup& setup)
{
    // get projection matrices
    _pMats = GeometryEncoder::encodeFullGeometry(setup);

    // extract required system geometry
    auto detectorPixels = setup.system()->detector()->nbPixelPerModule();
    _viewDim.nbRows = uint(detectorPixels.height());
    _viewDim.nbChannels = uint(detectorPixels.width());
    _viewDim.nbModules = setup.system()->detector()->nbDetectorModules();
}

//void RayCasterProjector::setConfiguration(const Config& config)
//{
//    // prepare RayCaster
//    _settings = config;

//    Q_ASSERT(_settings.raysPerPixel[0]);
//    Q_ASSERT(_settings.raysPerPixel[1]);
//    Q_ASSERT(!qFuzzyIsNull(_settings.raySampling));

//    if(_settings.interpolate) {
//        _oclProgramName = CL_PROGRAM_NAME_INTERP;
//    }
//    else {
//        _oclProgramName = CL_PROGRAM_NAME_NO_INTERP;
//        _settings.volumeUpSampling = 1;
//    }

//    initOpenCL();
//}


RayCasterProjector::Settings& RayCasterProjector::settings()
{
    return _settings;
}

/*!
 * Computes the projection of \a volume for all views that have been configured in the configure()
 * step. Returns projection data of all views and detector modules as a ProjectionData object.
 */
ProjectionData RayCasterProjector::project(const VolumeData& volume)
{
    // prepare the device list to be used by OpenCL
    prepareOpenCLDeviceList();

    // choose correct OpenCL program
    if(_settings.interpolate) {
        _oclProgramName = CL_PROGRAM_NAME_INTERP;
    }
    else {
        _oclProgramName = CL_PROGRAM_NAME_NO_INTERP;
        _settings.volumeUpSampling = 1;
    }

    // the returned object
    ProjectionData ret(_viewDim);
    // check for a valid volume
    if(!volume.hasData())
    {
        qCritical() << "no or contradictory data in volume object";
        return ret;
    }
    if(volume.smallestVoxelSize() <= 0.0f)
        qWarning() << "voxel size is zero or negative";

    // projection dimensions
    const auto nbViews = _pMats.size();
    const auto pixelPerView = _viewDim.totalNbElements();

    // upsample volume (if volumeUpSampling > 1)
    const auto volumeSpecs = VolumeSpecs::upSampleVolume(volume, _settings.volumeUpSampling);

    // volume specs
    const auto& volDim = volumeSpecs.volDim;
    const auto& volOffset = volumeSpecs.volOffset;
    const auto& voxelSize = volumeSpecs.voxelSize;
    auto* volumeDataPtr = volumeSpecs.volumeDataPtr;

    // determine ray step length in mm
    cl_float smallestVoxelSize = qMin(qMin(voxelSize.s[0], voxelSize.s[1]), voxelSize.s[2]);
    cl_float increment_mm = smallestVoxelSize * _settings.raySampling;

    try // exception handling
    {
        // check for valid OpenCLConfig
        auto& oclConfig = OpenCLConfig::instance();
        if(!oclConfig.isValid())
            throw std::runtime_error("OpenCLConfig has not been initiated");

        // context and number of used devices
        auto& context = oclConfig.context();
        const auto nbUsedDevs = qMin(uint(_settings.deviceIDs.size()), nbViews);
        if(nbUsedDevs == 0)
            throw std::runtime_error("no devices or no views for RayCasterProjector::project");
        qDebug() << "number of used devices for RayCasterProjector: " << nbUsedDevs;

        // Create kernel
        auto* kernel = oclConfig.kernel(CL_KERNEL_NAME, _oclProgramName);
        if(kernel == nullptr)
            throw std::runtime_error("kernel pointer not valid");

        // allocate memory for result
        ret.allocateMemory(nbViews);

        // Create command queues
        std::vector<cl::CommandQueue> queues;
        queues.reserve(nbUsedDevs);
        const auto& availDevices = oclConfig.devices();
        for(auto dev = 0u; dev < nbUsedDevs; ++dev)
            queues.emplace_back(context, availDevices[_settings.deviceIDs[dev]]);

        // Prepare input data
        cl_uint2 raysPerPixel{ { _settings.raysPerPixel[0], _settings.raysPerPixel[1] } };
        cl_float3 volCorner = volumeCorner(volDim, voxelSize, volOffset);
        std::vector<cl_double16> QRs(_viewDim.nbModules);

        // view/device specific buffers
        std::vector<PinnedBufHostWrite<cl_float3>> sourceBufs;
        std::vector<PinnedBufHostWrite<cl_double16>> qrBufs;
        sourceBufs.reserve(nbUsedDevs);
        qrBufs.reserve(nbUsedDevs);
        for(auto dev = 0u; dev < nbUsedDevs; ++dev)
        {
            sourceBufs.emplace_back(1, queues[dev]);
            qrBufs.emplace_back(_viewDim.nbModules, queues[dev]);
        }

        // Other input (read only) buffers for each device
        auto mkInitBufs = [nbUsedDevs, &queues](PtrWrapper ptrWrapper) {
            return createReadOnlyBuffers(nbUsedDevs, ptrWrapper, queues);
        };
        // constant (view/device-independent) buffers
        std::vector<cl::Buffer> raysPerPixelBufs = mkInitBufs(&raysPerPixel);
        std::vector<cl::Buffer> volCornerBufs = mkInitBufs(&volCorner);
        std::vector<cl::Buffer> voxelSizeBufs = mkInitBufs(&voxelSize);

        // the volume (Image3D or Buffer, dependent on wether interpolation is enabled)
        std::vector<cl::Image3D> volumeImgs;
        std::vector<cl::Buffer> volumeBufs;
        std::vector<cl::Buffer> volumeDimensionsBufs;
        if(_settings.interpolate) // volume is cl::Image3D
        {
            volumeImgs.reserve(nbUsedDevs);
            for(auto dev = 0u; dev < nbUsedDevs; ++dev)
                volumeImgs.emplace_back(context, CL_MEM_READ_ONLY | CL_MEM_HOST_WRITE_ONLY,
                                        cl::ImageFormat(CL_INTENSITY, CL_FLOAT),
                                        volDim[0], volDim[1], volDim[2]);
            cl::size_t<3> zeroVecOrigin;
            zeroVecOrigin[0] = zeroVecOrigin[1] = zeroVecOrigin[2] = 0;
            for(auto dev = 0u; dev < nbUsedDevs; ++dev)
                queues[dev].enqueueWriteImage(volumeImgs[dev], CL_FALSE, zeroVecOrigin, volDim,
                                              0, 0, volumeDataPtr);

        }
        else // no interpolation, volume is cl::Buffer
        {
            volumeBufs.reserve(nbUsedDevs);
            const auto memSize = sizeof(float) * volDim[0] * volDim[1] * volDim[2];
            for(auto dev = 0u; dev < nbUsedDevs; ++dev)
            {
                volumeBufs.emplace_back(context, CL_MEM_READ_ONLY | CL_MEM_HOST_WRITE_ONLY,
                                        memSize);
                queues[dev].enqueueWriteBuffer(volumeBufs[dev], CL_FALSE, 0, memSize,
                                               volumeDataPtr, nullptr);
            }
            // buffer with volume dimensions
            _volDim[0] = uint(volDim[0]);
            _volDim[1] = uint(volDim[1]);
            _volDim[2] = uint(volDim[2]);
            volumeDimensionsBufs = mkInitBufs(&_volDim);
        }

        // Allocate output buffer: pinned (page-locked) projection buffer for each device
        std::vector<PinnedBufHostRead<float>> projectionBuffers;
        projectionBuffers.reserve(nbUsedDevs);
        for(auto dev = 0u; dev < nbUsedDevs; ++dev)
            projectionBuffers.emplace_back(pixelPerView, queues[dev]);

        // Set kernel arguments
        kernel->setArg(0, increment_mm);
        // kernel arguments for each device
        auto setKernelArgs = [&](uint dev)
        {
            kernel->setArg(1, raysPerPixelBufs[dev]);
            kernel->setArg(2, sourceBufs[dev].devBuffer());
            kernel->setArg(3, volCornerBufs[dev]);
            kernel->setArg(4, voxelSizeBufs[dev]);
            kernel->setArg(5, qrBufs[dev].devBuffer());
            kernel->setArg(6, projectionBuffers[dev].devBuffer());
            if(_settings.interpolate)
            {
                kernel->setArg(7, volumeImgs[dev]);
            }
            else
            {
                kernel->setArg(7, volumeBufs[dev]);
                kernel->setArg(8, volumeDimensionsBufs[dev]);
            }
        };

        // Task for copy from pinned memory to "ret" object
        auto cpyProjections = [&ret](uint view, const float* pinnedProjections,
                                     const cl::Event* event)
        {
            const auto viewDim = ret.dimensions();
            const auto pixelPerModule = viewDim.nbRows * viewDim.nbChannels;

            event->wait();

            for(auto module = 0u; module < viewDim.nbModules; ++module)
            {
                std::copy_n(pinnedProjections, pixelPerModule,
                            ret.view(view).module(module).rawData());
                pinnedProjections += pixelPerModule;
            }
        };

        std::vector<std::thread> cpyThreads(nbUsedDevs);
        std::vector<cl::Event> readViewFinished(nbUsedDevs);

        // loop over all projections
        auto device = 0u;
        for(auto view = 0u; view < nbViews; ++view)
        {
            const auto& currentViewPMats = _pMats.at(view);
            // all modules have same source position --> use first module PMat (arbitrary)
            auto sourcePosition = determineSource(currentViewPMats.first());
            // individual module geometry: QR is only determined by M, where P=[M|p4]
            for(auto module = 0u; module < _viewDim.nbModules; ++module)
                QRs[module] = decomposeM(currentViewPMats.at(module).M());

            // wait for previous job of the device
            if(cpyThreads[device].joinable())
                cpyThreads[device].join();

            // start (non-blocking) transfer to device
            sourceBufs[device].writeToDev(&sourcePosition, false);
            qrBufs[device].writeToDev(QRs.data(), false);

            // Launch kernel on the compute device
            setKernelArgs(device);
            queues[device].enqueueNDRangeKernel(*kernel, cl::NullRange,
                                                cl::NDRange(_viewDim.nbChannels,
                                                            _viewDim.nbRows,
                                                            _viewDim.nbModules));

            // Get result back to (pinned) host memory
            projectionBuffers[device].transferDevToPinnedMem(false, &readViewFinished[device]);
            // copy to "ret" (push into background)
            cpyThreads[device] = std::thread(cpyProjections,
                                             view, projectionBuffers[device].hostPtr(),
                                             &readViewFinished[device]);

            // Increment to next device
            ++device;
            device = device % nbUsedDevs;

            emit notifier()->projectionFinished(int(view));
        }
        // wait for remaining devices
        for(auto remainingDev = 0u; remainingDev < nbUsedDevs; ++remainingDev)
            if(cpyThreads[remainingDev].joinable())
                cpyThreads[remainingDev].join();

    } catch(const cl::Error& err)
    {
        qCritical() << "OpenCL error:" << err.what() << "(" << err.err() << ")";
    } catch(const std::bad_alloc& except)
    {
        qCritical() << "Allocation error:" << except.what();
    } catch(const std::exception& except)
    {
        qCritical() << "std exception:" << except.what();
    }

    return ret;
}

/*!
 * Initializes the OpenCL environment (using OpenCLConfig).
 *
 * This also includes loading the .cl kernel file that contain the OpenCL kernel source code.
 * It does not change the OpenCLConfig device settings or it uses the default settings of
 * OpenCLConfig.
 * Throws std::runtime_error if
 * \li a .cl kernel file is not readable (e.g. file does not exists)
 * \li OpenCLConfig is not valid
 * \li an OpenCL exception is thrown.
 */
void RayCasterProjector::initOpenCL()
{
    try // OCL exception catching
    {
        auto& oclConfig = OpenCLConfig::instance();
        // general checks
        if(!oclConfig.isValid())
            throw std::runtime_error("OpenCLConfig is not valid");

        // add required OpenCL kernels

        // ++ Interpolating kernel +++
        // load source code from file
        ClFileLoader clFileInterp(CL_FILE_NAME_INTERP);
        if(!clFileInterp.isValid())
            throw std::runtime_error(CL_FILE_NAME_INTERP + "\nis not readable");
        const auto clSourceCode = clFileInterp.loadSourceCode();
        // add kernel to OCLConfig
        oclConfig.addKernel(CL_KERNEL_NAME, clSourceCode, CL_PROGRAM_NAME_INTERP);

        // ++ Non-Interpolating kernel (no image support req.) +++
        // load source code from file
        ClFileLoader clFileNoInterp(CL_FILE_NAME_NO_INTERP);
        if(!clFileNoInterp.isValid())
            throw std::runtime_error(CL_FILE_NAME_INTERP + "\nis not readable");
        const auto clSourceCodeNoInterp = clFileNoInterp.loadSourceCode();
        // add kernel to OCLConfig
        oclConfig.addKernel(CL_KERNEL_NAME, clSourceCodeNoInterp, CL_PROGRAM_NAME_NO_INTERP);

    } catch(const cl::Error& err)
    {
        qCritical() << "OpenCL error:" << err.what() << "(" << err.err() << ")";
        throw std::runtime_error("OpenCL error");
    }
}

/*!
 * Prepares the device list used in the OpenCL environment (using OpenCLConfig).
 *
 * This does not change the OpenCLConfig device settings or it uses the default settings of
 * OpenCLConfig.
 * Throws std::runtime_error if
 * \li OpenCLConfig is not valid
 * \li `deviceID` of the RayCasterProjector::Config exceeds the size of the OpenCLConfig device list
 * \li an OpenCL exception is thrown.
 */
void RayCasterProjector::prepareOpenCLDeviceList()
{
    try // OCL exception catching
    {
        auto& oclConfig = OpenCLConfig::instance();
        // general checks
        if(!oclConfig.isValid())
            throw std::runtime_error("OpenCLConfig is not valid");
        // check for invalid device IDs
        for(auto devID : _settings.deviceIDs)
            if(devID >= oclConfig.devices().size())
                throw std::runtime_error("device ID is not available.\nID = " +
                                         std::to_string(devID) +
                                         "\nnumber of devices = " +
                                         std::to_string(oclConfig.devices().size()));
        // if not deviceIDs specified, use all available devices
        if(_settings.deviceIDs.empty())
        {
            _settings.deviceIDs.resize(oclConfig.devices().size());
            std::iota(_settings.deviceIDs.begin(), _settings.deviceIDs.end(), 0);
        }

    } catch(const cl::Error& err)
    {
        qCritical() << "OpenCL error:" << err.what() << "(" << err.err() << ")";
        throw std::runtime_error("OpenCL error");
    }
}


/*!
 * Returns a RayCasterProjector::Config that is optimized w.r.t. a certain combination of
 * \a volume and \a detector.
 * This includes the setting of the number of rays per pixel as well as a possible upsampling
 * factor for the volume.
 *
 * First, the optimization considers possible non-square (rectangular) detector pixels and tries to
 * sample them properly. Moreover, it presumes that interpolation will be used by the
 * RayCasterProjector (`config.interpolate` is set to `true`). Therefore, it might set an
 * upsampling factor greater than 1 in order to have a similar voxel size as detector pixel size
 * (which would be optimal for the accuracy). If you do not want to use the interpolation, you
 * should set `config.interpolate` to `false`, then, the upsampling factor will be ignored
 * (considered as 1).
 *
 * NOTE that the resulting Config can lead to a higher computational load or might lead to an
 * upsampled volume that does not fit into the OpenCL device memory. In such a case you may reset
 * `config.volumeUpSampling` to 1.
 */
RayCasterProjector::Settings RayCasterProjector::Settings::optimizedFor(const VolumeData &volume,
                                                                        const AbstractDetector &detector)
{
    Settings ret;

    // opimlized number of rays
    double Xmm = detector.pixelDimensions().width();
    double Ymm = detector.pixelDimensions().height();
    if(Xmm==0.0 || Ymm==0.0)
        throw std::runtime_error("pixel dimensions are singular");
    double pixelRatio = Xmm / Ymm;
    bool broadPixel = pixelRatio > 1.0;
    if(broadPixel)
        pixelRatio = 1.0 / pixelRatio;
    // test a preset of ratios (max 4 rays per dimension)
    uint ratios[5][2] = { {1,2}, {1,3}, {1,4}, {2,3}, {3,4} };
    double deviation = std::fabs(pixelRatio - 1.0);
    for(const auto& r : ratios)
        if(std::fabs(pixelRatio - double(r[0])/double(r[1])) < deviation)
        {
            deviation = std::fabs(pixelRatio - double(r[0])/double(r[1]));
            ret.raysPerPixel[0] = r[broadPixel];
            ret.raysPerPixel[1] = r[!broadPixel];
        }

    // up-sampling factor for volume (if voxel large)
    const auto smallestVoxelSize = double(volume.smallestVoxelSize());
    const auto smallestPixelSize = qMin(Xmm/ret.raysPerPixel[0], Ymm/ret.raysPerPixel[1]);
    ret.volumeUpSampling = qMax(uint(smallestVoxelSize / smallestPixelSize), 1u);

    // increase number of rays (if voxels are small)
    uint rayIncreaseFactor = qMax(uint(smallestPixelSize / smallestVoxelSize), 1u);
    ret.raysPerPixel[0] *= rayIncreaseFactor;
    ret.raysPerPixel[1] *= rayIncreaseFactor;

    qDebug() << "raysPerPixel:" << ret.raysPerPixel[0] << "," << ret.raysPerPixel[1];
    qDebug() << "upsampling factor:" << ret.volumeUpSampling;

    return ret;
}

namespace {
// Implementation of helper functions

// documentation in "\file section" at end of this file
cl_double16 decomposeM(const Matrix3x3& M)
{
    auto QR = mat::QRdecomposition(M);
    auto& Q = QR.Q;
    auto& R = QR.R;
    if(std::signbit(R(0, 0) * R(1, 1) * R(2, 2)))
        R = -R;
    cl_double16 ret = { { Q(0,0), Q(0,1), Q(0,2),
                          Q(1,0), Q(1,1), Q(1,2),
                          Q(2,0), Q(2,1), Q(2,2),
                          R(0,0), R(0,1), R(0,2),
                                  R(1,1), R(1,2),
                                          R(2,2) } };
    return ret;
}

// documentation in "\file section" at end of this file
cl_float3 determineSource(const ProjectionMatrix& P)
{
    auto ret = P.sourcePosition();
    return { { static_cast<float>(ret.get<0>()), static_cast<float>(ret.get<1>()),
               static_cast<float>(ret.get<2>()) } };
}

// documentation in "\file section" at end of this file
cl_float3 volumeCorner(const cl::size_t<3>& volDim, const cl_float3& voxelSize,
                       const cl_float3& volOffset)
{
    return { { volOffset.s[0] - 0.5f * volDim[0] * voxelSize.s[0],
               volOffset.s[1] - 0.5f * volDim[1] * voxelSize.s[1],
               volOffset.s[2] - 0.5f * volDim[2] * voxelSize.s[2] } };
}

std::vector<cl::Buffer> createReadOnlyBuffers(uint nbBuffers, const PtrWrapper& hostPtr,
                                              const std::vector<cl::CommandQueue>& queues)
{
    std::vector<cl::Buffer> ret;
    ret.reserve(nbBuffers);
    for(uint buf = 0; buf < nbBuffers; ++buf)
        ret.emplace_back(OpenCLConfig::instance().context(),
                         CL_MEM_READ_ONLY | CL_MEM_HOST_WRITE_ONLY, hostPtr.size);

    for(uint buf = 0; buf < nbBuffers; ++buf)
        queues[buf].enqueueWriteBuffer(ret[buf], CL_FALSE, 0, hostPtr.size, hostPtr.ptr);

    return ret;
}

// Member function implementation of helper classes
VolumeSpecs VolumeSpecs::upSampleVolume(const VolumeData& volume, uint upSamplingFactor)
{
    VolumeSpecs volSpecs;

    // offset is same for all cases
    volSpecs.volOffset.s[0] = volume.offset().x;
    volSpecs.volOffset.s[1] = volume.offset().y;
    volSpecs.volOffset.s[2] = volume.offset().z;

    const auto& nbVoxels = volume.nbVoxels();
    size_t X = nbVoxels.x;
    size_t Y = nbVoxels.y;
    size_t Z = nbVoxels.z;

    switch (upSamplingFactor) {

    case 0: // 1 Voxel

        volSpecs.volDim[0] = 1;
        volSpecs.volDim[1] = 1;
        volSpecs.volDim[2] = 1;

        volSpecs.voxelSize.s[0] = volume.voxelSize().x * X;
        volSpecs.voxelSize.s[1] = volume.voxelSize().y * Y;
        volSpecs.voxelSize.s[2] = volume.voxelSize().z * Z;

        // mean value
        volSpecs.mean = 0.0f;
        for(auto val : volume.constData())
            volSpecs.mean += val;
        volSpecs.mean /= float(volume.totalVoxelCount());

        volSpecs.volumeDataPtr = &volSpecs.mean;

        break;
    case 1: // no changes

        volSpecs.volDim[0] = X;
        volSpecs.volDim[1] = Y;
        volSpecs.volDim[2] = Z;

        volSpecs.voxelSize.s[0] = volume.voxelSize().x;
        volSpecs.voxelSize.s[1] = volume.voxelSize().y;
        volSpecs.voxelSize.s[2] = volume.voxelSize().z;

        // const cast due to poor windows OpenCL API
        volSpecs.volumeDataPtr = const_cast<float*>(volume.rawData());

        break;
    default: // upsampling

        size_t newX = X * upSamplingFactor;
        size_t newY = Y * upSamplingFactor;
        size_t newZ = Z * upSamplingFactor;
        volSpecs.volDim[0] = newX;
        volSpecs.volDim[1] = newY;
        volSpecs.volDim[2] = newZ;

        volSpecs.voxelSize.s[0] = volume.voxelSize().x / float(upSamplingFactor);
        volSpecs.voxelSize.s[1] = volume.voxelSize().y / float(upSamplingFactor);
        volSpecs.voxelSize.s[2] = volume.voxelSize().z / float(upSamplingFactor);

        // allocate memory
        volSpecs.upSampledVolume = std::vector<float>(newX * newY * newZ);

        for(uint z = 0; z < Z; ++z)
            for(uint y = 0; y < Y; ++y)
                for(uint x = 0; x < X; ++x)
                {
                    float val = volume(x,y,z);
                    for(size_t innerZ = 0; innerZ < upSamplingFactor; ++innerZ)
                        for(size_t innerY = 0; innerY < upSamplingFactor; ++innerY)
                            for(size_t innerX = 0; innerX < upSamplingFactor; ++innerX)
                            {
                                size_t lookUp = x * upSamplingFactor + innerX
                                             + (y * upSamplingFactor + innerY) * newX
                                             + (z * upSamplingFactor + innerZ) * newX * newY;
                                volSpecs.upSampledVolume[lookUp] = val;
                            }
                }

        volSpecs.volumeDataPtr = volSpecs.upSampledVolume.data();

        break;
    }

//    qDebug() << "project | voxel size: "
//             << volSpecs.voxelSize.s[0]
//             << volSpecs.voxelSize.s[1]
//             << volSpecs.voxelSize.s[2];
//    qDebug() << "project | voxel dim:  "
//             << volSpecs.volDim[0]
//             << volSpecs.volDim[1]
//             << volSpecs.volDim[2];

    return volSpecs;
}

} // unnamed namespace

} // namespace OCL
} // namespace CTL

/*! \file */
///@{
/*!
 * \fn cl_double16 CTL::OCL::decomposeM(const Matrix3x3& M)
 * \relates CTL::OCL::RayCasterProjector
 *
 * Performs a QR-decomposition of \a M and returns the results as a `cl_double16`.\n
 * \f$Q\f$: orthogonal matrix (with \f$\mathrm{det}\,Q=1\f$),\n
 * \f$R\f$: upper triangular matrix.\n
 * Moreover, \f$R\f$ is multiplied with the sign of its determinant with the result that
 * \f$\mathrm{det}\,R\geq 0\f$.
 *
 * The QR representation of \a M is used inside the OpenCL kernel to calculate the ray direction
 * \f$\mathbf{d}\f$ to a detector pixel position \f$[x,y]\f$ (channel, row) by using the relation
 * \f$\mathbf{d}=M^{-1} [x,y,1]^T=R^{-1} Q^T [x,y,1]^T\f$.
 * Since a positive sign of \f$\mathrm{det}\,R=\mathrm{det}\,M\f$ is ensured, the orientation of the
 * direction vector \f$\mathbf{d}\f$ is in a way that it points always from source to detector.
 *
 * In the returned value, \f$Q\f$ and \f$R\f$ are stored such that the first nine elements are used
 * for \f$Q\f$ (row major order), followed by the upper triangle
 * \f$[R_{11},R_{12},R_{13},R_{22},R_{23},R_{33}]\f$ of \f$R\f$ in the following six elements.
 * The last element of the returned vector of type `cl_double16` is zero and has no meaning.
 *
 * \sa CTL::mat::QRdecomposition().
 */

/*!
 * \fn cl_float3 CTL::OCL::determineSource(const ProjectionMatrix& P)
 * \relates CTL::OCL::RayCasterProjector
 *
 * Returns the source position encoded in \a P as a `cl_float3`.
 */

/*!
 * \fn cl_float3 CTL::OCL::volumeCorner(const cl::size_t<3>& volDim, const cl_float3& voxelSize, const cl_float3& volOffset)
 * \relates CTL::OCL::RayCasterProjector
 *
 * Computes and returns the coordinates of the volume corner (with the lowest coordinates) with
 * dimensions \a volDim and voxel size \a voxelSize under consideration of an offset \a volOffset
 * as a `cl_float3`.
 */
///@}<|MERGE_RESOLUTION|>--- conflicted
+++ resolved
@@ -18,11 +18,8 @@
 namespace CTL {
 namespace OCL {
 
-<<<<<<< HEAD
-=======
 DECLARE_SERIALIZABLE_TYPE(RayCasterProjector)
 
->>>>>>> e8257ac9
 namespace {
 // helper classes
 struct VolumeSpecs
