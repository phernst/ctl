--- conflicted
+++ resolved
@@ -1,10 +1,6 @@
 #ifndef MAT_H
 #define MAT_H
 
-<<<<<<< HEAD
-// This header includes everything from the `CTL::mat` namespace.
-// Plus, it defines a user-defined floating-point literal for conversion from radian to degree.
-=======
 /*
  * This is a wrapping header, which includes everything from the `CTL::mat` namespace.
  * Plus it defines a user-defined floating-point literal `deg` for conversion from degree to radian.
@@ -13,19 +9,10 @@
  * i.e. not encapsulated in `CTL::mat`:
  * `ProjectionMatrix`, `Homography2D`, `Homography3D`, `Matrix3x3`, `Vector3x1`.
  */
->>>>>>> d2035b31
 
 #include "matrix_algorithm.h"
 #include "matrix_utils.h"
 #include "pmatcomparator.h"
-<<<<<<< HEAD
-
-constexpr long double operator"" _deg(long double deg)
-{
-    return deg * 3.141592653589793238462643383279502884l / 180.0l;
-}
-=======
 #include "deg.h"
->>>>>>> d2035b31
 
 #endif // MAT_H